#!/usr/bin/env python
import rospy
import os
import sys
import inspect
import tempfile
import threading
import time
import zlib
import contextlib
from ast import literal_eval as cast

from flexbe_core import Logger, BehaviorLibrary
from flexbe_core.proxy import ProxyPublisher, ProxySubscriberCached

from flexbe_msgs.msg import BehaviorSelection, BEStatus, CommandFeedback
from std_msgs.msg import Empty


class FlexbeOnboard(object):
    """
    Controls the execution of robot behaviors.
    """

    def __init__(self):
        self.be = None
        Logger.initialize()
<<<<<<< HEAD
        self._tracked_imports = list()
        # hide SMACH transition log spamming
        smach.set_loggers(rospy.logdebug, rospy.logwarn, rospy.logdebug, rospy.logerr)
=======
>>>>>>> e61a085f

        # prepare temp folder
        self._tmp_folder = tempfile.mkdtemp()
        sys.path.append(self._tmp_folder)
        rospy.on_shutdown(self._cleanup_tempdir)

        # prepare manifest folder access
        self._behavior_lib = BehaviorLibrary()

        # prepare communication
        self.status_topic = 'flexbe/status'
        self.feedback_topic = 'flexbe/command_feedback'
        self._pub = ProxyPublisher({
            self.feedback_topic: CommandFeedback,
            'flexbe/heartbeat': Empty
        })
        self._pub.createPublisher(self.status_topic, BEStatus, _latch=True)
        self._execute_heartbeat()

        # listen for new behavior to start
        self._running = False
        self._run_lock = threading.Lock()
        self._switching = False
        self._switch_lock = threading.Lock()
        self._sub = ProxySubscriberCached()
        self._sub.subscribe('flexbe/start_behavior', BehaviorSelection, self._behavior_callback)

        rospy.sleep(0.5)  # wait for publishers etc to really be set up
        self._pub.publish(self.status_topic, BEStatus(code=BEStatus.READY))
        rospy.loginfo('\033[92m--- Behavior Engine ready! ---\033[0m')

    def _behavior_callback(self, msg):
        thread = threading.Thread(target=self._behavior_execution, args=[msg])
        thread.daemon = True
        thread.start()

    # =================== #
    # Main execution loop #
    # ------------------- #

    def _behavior_execution(self, msg):
        # sending a behavior while one is already running is considered as switching
        if self._running:
            Logger.loginfo('--> Initiating behavior switch...')
            self._pub.publish(self.feedback_topic, CommandFeedback(command="switch", args=['received']))
        else:
            Logger.loginfo('--> Starting new behavior...')

        # construct the behavior that should be executed
        be = self._prepare_behavior(msg)
        if be is None:
            Logger.logerr('Dropped behavior start request because preparation failed.')
            if self._running:
                self._pub.publish(self.feedback_topic, CommandFeedback(command="switch", args=['failed']))
            else:
                rospy.loginfo('\033[92m--- Behavior Engine ready! ---\033[0m')
            return

        # perform the behavior switch if required
        with self._switch_lock:
            self._switching = True
            if self._running:
                self._pub.publish(self.feedback_topic, CommandFeedback(command="switch", args=['start']))
                # ensure that switching is possible
                if not self._is_switchable(be):
                    Logger.logerr('Dropped behavior start request because switching is not possible.')
                    self._pub.publish(self.feedback_topic, CommandFeedback(command="switch", args=['not_switchable']))
                    return
                # wait if running behavior is currently starting or stopping
                rate = rospy.Rate(100)
                while not rospy.is_shutdown():
                    active_state = self.be.get_current_state()
                    if active_state is not None or not self._running:
                        break
                    rate.sleep()
                # extract the active state if any
                if active_state is not None:
                    rospy.loginfo("Current state %s is kept active.", active_state.name)
                    try:
                        be.prepare_for_switch(active_state)
                        self._pub.publish(self.feedback_topic, CommandFeedback(command="switch", args=['prepared']))
                    except Exception as e:
                        Logger.logerr('Failed to prepare behavior switch:\n%s' % str(e))
                        self._pub.publish(self.feedback_topic, CommandFeedback(command="switch", args=['failed']))
                        return
                    # stop the rest
                    rospy.loginfo('Preempting current behavior version...')
                    self.be.preempt()

        # execute the behavior
        with self._run_lock:
            self._switching = False
            self.be = be
            self._running = True

            result = None
            try:
                rospy.loginfo('Behavior ready, execution starts now.')
                rospy.loginfo('[%s : %s]', be.name, msg.behavior_checksum)
                self.be.confirm()
                args = [self.be.requested_state_path] if self.be.requested_state_path is not None else []
                self._pub.publish(self.status_topic,
                                  BEStatus(behavior_id=self.be.id, code=BEStatus.STARTED, args=args))
                result = self.be.execute()
                if self._switching:
                    self._pub.publish(self.status_topic,
                                      BEStatus(behavior_id=self.be.id, code=BEStatus.SWITCHING))
                else:
                    self._pub.publish(self.status_topic,
                                      BEStatus(behavior_id=self.be.id, code=BEStatus.FINISHED, args=[str(result)]))
            except Exception as e:
                self._pub.publish(self.status_topic, BEStatus(behavior_id=msg.behavior_checksum, code=BEStatus.FAILED))
                Logger.logerr('Behavior execution failed!\n%s' % str(e))
                import traceback
                Logger.loginfo(traceback.format_exc())
                result = result or "exception"  # only set result if not executed

            # done, remove left-overs like the temporary behavior file
            try:
                # hotfix: do not clear imports for now, not working correctly (e.g., flexbe/flexbe_app#66)
                # if not self._switching:
                #     self._clear_imports()
                self._cleanup_behavior(msg.behavior_checksum)
            except Exception as e:
                rospy.logerr('Failed to clean up behavior:\n%s' % str(e))

            if not self._switching:
                rospy.loginfo('Behavior execution finished with result %s.', str(result))
                rospy.loginfo('\033[92m--- Behavior Engine ready! ---\033[0m')
            self._running = False
            self.be = None

    # ==================================== #
    # Preparation of new behavior requests #
    # ------------------------------------ #

    def _prepare_behavior(self, msg):
        # get sourcecode from ros package
        try:
            behavior = self._behavior_lib.get_behavior(msg.behavior_id)
            if behavior is None:
                raise ValueError(msg.behavior_id)
            be_filepath = self._behavior_lib.get_sourcecode_filepath(msg.behavior_id, add_tmp=True)
            if os.path.isfile(be_filepath):
                be_file = open(be_filepath, "r")
                rospy.logwarn("Found a tmp version of the referred behavior! Assuming local test run.")
            else:
                be_filepath = self._behavior_lib.get_sourcecode_filepath(msg.behavior_id)
                be_file = open(be_filepath, "r")
            try:
                be_content = be_file.read()
            finally:
                be_file.close()
        except Exception as e:
            Logger.logerr('Failed to retrieve behavior from library:\n%s' % str(e))
            self._pub.publish(self.status_topic, BEStatus(behavior_id=msg.behavior_checksum, code=BEStatus.ERROR))
            return

        # apply modifications if any
        try:
            file_content = ""
            last_index = 0
            for mod in msg.modifications:
                file_content += be_content[last_index:mod.index_begin] + mod.new_content
                last_index = mod.index_end
            file_content += be_content[last_index:]
            if zlib.adler32(file_content.encode()) & 0x7fffffff != msg.behavior_checksum:
                mismatch_msg = ("Checksum mismatch of behavior versions! \n"
                                "Attempted to load behavior: %s\n"
                                "Make sure that all computers are on the same version a.\n"
                                "Also try: rosrun flexbe_widget clear_cache" % str(be_filepath))
                raise Exception(mismatch_msg)
            else:
                rospy.loginfo("Successfully applied %d modifications." % len(msg.modifications))
        except Exception as e:
            Logger.logerr('Failed to apply behavior modifications:\n%s' % str(e))
            self._pub.publish(self.status_topic, BEStatus(behavior_id=msg.behavior_checksum, code=BEStatus.ERROR))
            return

        # create temp file for behavior class
        try:
            file_path = os.path.join(self._tmp_folder, 'tmp_%d.py' % msg.behavior_checksum)
            with open(file_path, "w") as sc_file:
                sc_file.write(file_content)
        except Exception as e:
            Logger.logerr('Failed to create temporary file for behavior class:\n%s' % str(e))
            self._pub.publish(self.status_topic, BEStatus(behavior_id=msg.behavior_checksum, code=BEStatus.ERROR))
            return

        # import temp class file and initialize behavior
        try:
            with self._track_imports():
                package = __import__("tmp_%d" % msg.behavior_checksum, fromlist=["tmp_%d" % msg.behavior_checksum])
                clsmembers = inspect.getmembers(package, lambda member: (inspect.isclass(member) and
                                                                         member.__module__ == package.__name__))
                beclass = clsmembers[0][1]
                be = beclass()
            rospy.loginfo('Behavior ' + be.name + ' created.')
        except Exception as e:
            Logger.logerr('Exception caught in behavior definition:\n%s' % str(e))
            self._pub.publish(self.status_topic, BEStatus(behavior_id=msg.behavior_checksum, code=BEStatus.ERROR))
            return

        # initialize behavior parameters
        if len(msg.arg_keys) > 0:
            rospy.loginfo('The following parameters will be used:')
        try:
            for i in range(len(msg.arg_keys)):
                # action call has empty string as default, not a valid param key
                if msg.arg_keys[i] == '':
                    continue
                found = be.set_parameter(msg.arg_keys[i], msg.arg_values[i])
                if found:
                    name_split = msg.arg_keys[i].rsplit('/', 1)
                    behavior = name_split[0] if len(name_split) == 2 else ''
                    key = name_split[-1]
                    suffix = ' (' + behavior + ')' if behavior != '' else ''
                    rospy.loginfo(key + ' = ' + msg.arg_values[i] + suffix)
                else:
                    rospy.logwarn('Parameter ' + msg.arg_keys[i] + ' (set to ' + msg.arg_values[i] + ') not defined')
        except Exception as e:
            Logger.logerr('Failed to initialize parameters:\n%s' % str(e))
            self._pub.publish(self.status_topic, BEStatus(behavior_id=msg.behavior_checksum, code=BEStatus.ERROR))
            return

        # build state machine
        try:
            be.set_up(id=msg.behavior_checksum, autonomy_level=msg.autonomy_level, debug=False)
            be.prepare_for_execution(self._convert_input_data(msg.input_keys, msg.input_values))
            rospy.loginfo('State machine built.')
        except Exception as e:
            Logger.logerr('Behavior construction failed!\n%s' % str(e))
            self._pub.publish(self.status_topic, BEStatus(behavior_id=msg.behavior_checksum, code=BEStatus.ERROR))
            return

        return be

    # ================ #
    # Helper functions #
    # ---------------- #

    def _is_switchable(self, be):
        if self.be.name != be.name:
            Logger.logerr('Unable to switch behavior, names do not match:\ncurrent: %s <--> new: %s' %
                          (self.be.name, be.name))
            return False
        # locked inside
        # locked state exists in new behavior
        # ok, can switch
        return True

    def _cleanup_behavior(self, behavior_checksum):
        file_path = os.path.join(self._tmp_folder, 'tmp_%d.pyc' % behavior_checksum)
        try:
            os.remove(file_path)
        except OSError:
            pass
        try:
            os.remove(file_path + 'c')
        except OSError:
            pass

    def _clear_imports(self):
        for module in self._tracked_imports:
            if module in sys.modules:
                del sys.modules[module]
        self._tracked_imports = list()

    def _cleanup_tempdir(self):
        try:
            os.remove(self._tmp_folder)
        except OSError:
            pass

    def _convert_input_data(self, keys, values):
        result = dict()
        for k, v in zip(keys, values):
            # action call has empty string as default, not a valid input key
            if k == '':
                continue
            try:
                result[k] = self._convert_dict(cast(v))
            except ValueError:
                # unquoted strings will raise a ValueError, so leave it as string in this case
                result[k] = str(v)
            except SyntaxError as se:
                Logger.loginfo('Unable to parse input value for key "%s", assuming string:\n%s\n%s' %
                               (k, str(v), str(se)))
                result[k] = str(v)
        return result

    def _execute_heartbeat(self):
        thread = threading.Thread(target=self._heartbeat_worker)
        thread.daemon = True
        thread.start()

    def _heartbeat_worker(self):
        while True:
            self._pub.publish('flexbe/heartbeat', Empty())
            time.sleep(1)

    def _convert_dict(self, o):
        if isinstance(o, list):
            return [self._convert_dict(e) for e in o]
        elif isinstance(o, dict):
            return self._attr_dict((k, self._convert_dict(v)) for k, v in list(o.items()))
        else:
            return o

    class _attr_dict(dict):
        __getattr__ = dict.__getitem__

    @contextlib.contextmanager
    def _track_imports(self):
        previous_modules = set(sys.modules.keys())
        try:
            yield
        finally:
            self._tracked_imports.extend(set(sys.modules.keys()) - previous_modules)<|MERGE_RESOLUTION|>--- conflicted
+++ resolved
@@ -25,13 +25,7 @@
     def __init__(self):
         self.be = None
         Logger.initialize()
-<<<<<<< HEAD
         self._tracked_imports = list()
-        # hide SMACH transition log spamming
-        smach.set_loggers(rospy.logdebug, rospy.logwarn, rospy.logdebug, rospy.logerr)
-=======
->>>>>>> e61a085f
-
         # prepare temp folder
         self._tmp_folder = tempfile.mkdtemp()
         sys.path.append(self._tmp_folder)
