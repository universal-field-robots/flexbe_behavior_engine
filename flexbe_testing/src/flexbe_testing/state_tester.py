--- conflicted
+++ resolved
@@ -17,7 +17,6 @@
 
 class StateTester(object):
 
-<<<<<<< HEAD
     def __init__(self):
         self._counter = 0
         self._rp = rospkg.RosPack()
@@ -254,255 +253,8 @@
         def _test_call(test_self):
             test_self.assertTrue(passed, "State did not pass flexbe tests.")
         return _test_call
-=======
-	def __init__(self):
-		self._counter = 0
-		self._rp = rospkg.RosPack()
-		self._evaluation_tests = dict()
-
-		self._run_id = rospy.get_param('/run_id')
-
-		self._print_debug_positive = rospy.get_param('~print_debug_positive', True)
-		self._print_debug_negative = rospy.get_param('~print_debug_negative', True)
-		self._mute_info = rospy.get_param('~mute_info', False)
-		self._mute_warn = rospy.get_param('~mute_warn', False)
-		self._mute_error = rospy.get_param('~mute_error', False)
-		self._compact_format = rospy.get_param('~compact_format', False)
-
-		if self._compact_format:
-			self._print_debug_positive = False
-			self._print_debug_negative = True
-			self._mute_info = True
-			self._mute_warn = True
-			self._mute_error = False
-
-	def configure_test(self, filename):
-		folder, name = os.path.split(filename)
-		try:
-			with open(filename, 'r') as f:
-				config = yaml.load(f)
-			return name, config
-		except IOError:
-			self._evaluation_tests['test_%s_config' % name.split('.')[0]] = self._test_file_missing(filename)
-			raise
-
-	def run_test(self, name, config):
-		if self._mute_info:
-			rospy.loginfo = rospy.logdebug
-		if self._mute_warn:
-			rospy.logwarn = rospy.logdebug
-		if self._mute_error:
-			rospy.logerror = rospy.logdebug
-
-		if not self._compact_format: print ''
-		self._counter += 1
-
-		import_only = config.get('import_only', False)
-		print '\033[34;1m#%2d %s \033[0m\033[34m(%s%s)\033[0m' % (self._counter, name, config['class'], ' > %s' % config['outcome'] if not import_only else '')
-		prefix = '>>>' if not self._compact_format else '  >'
-
-		# load and start launch file
-		if not import_only and config.has_key('launch'):
-			launchpath = None
-			launchcontent = None
-			if config['launch'].startswith('~') or config['launch'].startswith('/'):
-				launchpath = os.path.expanduser(config['launch'])
-			elif re.match(r'.+\.launch$', config['launch']):
-				launchpath = os.path.join(self._rp.get_path(config['launch'].split('/')[0]), '/'.join(config['launch'].split('/')[1:]))
-			else:
-				launchcontent = config['launch']
-			launchconfig = roslaunch.config.ROSLaunchConfig()
-			loader = roslaunch.xmlloader.XmlLoader()
-			if launchpath is not None:
-				loader.load(launchpath, launchconfig, verbose = False)
-			else:
-				loader.load_string(launchcontent, launchconfig, verbose = False)
-			launchrunner = roslaunch.launch.ROSLaunchRunner(self._run_id, launchconfig)
-
-			#print '\033[35m'
-			run = launchrunner.launch()
-			launchrunner.spin_once()
-			if self._print_debug_positive: print '\033[0m\033[1m  +\033[0m launchfile running'
-
-			if config.has_key('wait_cond'):
-				try:
-					check_running_rate = rospy.Rate(10)
-					is_running = False
-					while not is_running:
-						is_running = eval(config['wait_cond'])
-						check_running_rate.sleep()
-					if self._print_debug_positive: print '\033[0m\033[1m  +\033[0m waiting condition satisfied'
-				except Exception as e:
-					print '\033[31;1m%s\033[0m\033[31m unable to check waiting condition:\n\t%s\033[0m' % (prefix, str(e))
-					self._evaluation_tests['test_%s_pass' % name.split('.')[0]] = self._test_pass(False)
-					return 0
-
-
-		# prepare rosbag if available
-		bag = None
-		if config.has_key('data'):
-			bagpath = ''
-			if config['data'].startswith('~') or config['data'].startswith('/'):
-				bagpath = os.path.expanduser(config['data'])
-			else:
-				try:
-					bagpath = os.path.join(self._rp.get_path(config['data'].split('/')[0]), '/'.join(config['data'].split('/')[1:]))
-				except Exception as e:
-					print '\033[31;1m%s\033[0m\033[31m unable to get input bagfile %s:\n\t%s\033[0m' % (prefix, config['data'], str(e))
-					self._evaluation_tests['test_%s_pass' % name.split('.')[0]] = self._test_pass(False)
-					return 0
-			bag = rosbag.Bag(bagpath)
-			if self._print_debug_positive: print '\033[1m  +\033[0m using data source: %s' % bagpath
-
-		# import state
-		try:
-			package = __import__(config['path'], fromlist=[config['path']])
-			clsmembers = inspect.getmembers(package, lambda member: inspect.isclass(member) and member.__module__ == package.__name__)
-			StateClass = next(c for n,c in clsmembers if n == config['class'])
-		except Exception as e:
-			print '\033[31;1m%s\033[0m\033[31m unable to import state %s (%s):\n\t%s\033[0m' % (prefix, config['class'], config['path'], str(e))
-			traceback.print_exc()
-			self._evaluation_tests['test_%s_pass' % name.split('.')[0]] = self._test_pass(False)
-			return 0
-		if self._print_debug_positive: print '\033[1m  +\033[0m state imported'
-
-		if not import_only:
-			# prepare parameters
-			params = None
-			if config.has_key('params'):
-				for key, value in config['params'].iteritems():
-					try:
-						config['params'][key] = self._parse_data_value(value, bag)
-					except Exception as e:
-						if not self._compact_format:
-							print '\033[33;1m  >\033[0m\033[33m unable to get message from topic %s: ignoring replacement...\033[0m' % (str(value))
-				params = config['params']
-
-			# instatiate state
-			state = None
-			try:
-				if params is None:
-					state = StateClass()
-				else:
-					state = StateClass(**params)
-			except Exception as e:
-				print '\033[31;1m%s\033[0m\033[31m unable to instantiate state %s (%s) with params:\n\t%s\n\t%s\033[0m' % (prefix, config['class'], config['path'], str(params), str(e))
-				traceback.print_exc()
-				self._evaluation_tests['test_%s_pass' % name.split('.')[0]] = self._test_pass(False)
-				return 0
-			if self._print_debug_positive: print '\033[1m  +\033[0m state instantiated'
-
-			# set input values
-			userdata = smach.UserData()
-			if config.has_key('input'):
-				for input_key, input_value in config['input'].iteritems():
-					userdata[input_key] = self._parse_data_value(input_value, bag)
-
-			# set output values
-			expected = dict()
-			if config.has_key('output'):
-				for output_key, output_value in config['output'].iteritems():
-					expected[output_key] = self._parse_data_value(output_value, bag)
-
-			# execute state
-			try:
-				state.on_start()
-				outcome = LoopbackState._loopback_name
-				while outcome == LoopbackState._loopback_name and not rospy.is_shutdown():
-					outcome = state.execute(userdata)
-					state._rate.sleep()
-					if config.has_key('launch'):
-						launchrunner.spin_once()
-				state.on_stop()
-			except Exception as e:
-				print '\033[31;1m%s\033[0m\033[31m failed to execute state %s (%s)\n\t%s\033[0m' % (prefix, config['class'], config['path'], str(e))
-				traceback.print_exc()
-				self._evaluation_tests['test_%s_pass' % name.split('.')[0]] = self._test_pass(False)
-				return 0
-
-			if config.has_key('launch'):
-				#print '\033[35m'
-				launchrunner.stop()
-				if self._print_debug_positive: print '\033[0m\033[1m  +\033[0m launchfile stopped'
-
-			# evaluate output
-			output_ok = True
-			for expected_key, expected_value in expected.iteritems():
-				if expected_key in userdata.keys():
-					equals = userdata[expected_key] == expected_value
-					self._evaluation_tests['test_%s_output_%s' % (name.split('.')[0], expected_key)] = \
-						self._test_output(userdata[expected_key], expected_value)
-					if not equals:
-						if self._print_debug_negative: print '\033[1m  -\033[0m wrong result for %s: %s != %s' % (expected_key, userdata[expected_key], expected_value)
-						output_ok = False
-				else:
-					if self._print_debug_negative: print '\033[1m  -\033[0m no result for %s' % expected_key
-					output_ok = False
-			if len(expected) > 0 and output_ok:
-				if self._print_debug_positive: print '\033[1m  +\033[0m all result outputs match expected'
-
-			# evaluate outcome
-			outcome_ok = outcome == config['outcome']
-			self._evaluation_tests['test_%s_outcome' % name.split('.')[0]] = self._test_outcome(outcome, config['outcome'])
-			if outcome_ok:
-				if self._print_debug_positive: print '\033[1m  +\033[0m correctly returned outcome %s' % outcome
-			else:
-				if self._print_debug_negative: print '\033[1m  -\033[0m wrong outcome: %s' % outcome
-			
-		# report result
-		if import_only or outcome_ok and output_ok:
-			print '\033[32;1m%s\033[0m\033[32m %s completed!\033[0m' % (prefix, name)
-			self._evaluation_tests['test_%s_pass' % name.split('.')[0]] = self._test_pass(True)
-			return 1
-		else:
-			print '\033[31;1m%s\033[0m\033[31m %s failed!\033[0m' % (prefix, name)
-			self._evaluation_tests['test_%s_pass' % name.split('.')[0]] = self._test_pass(False)
-			return 0
-
-	def perform_rostest(self, test_pkg):
-		TestCase = type(test_pkg + '_test_class', (unittest.TestCase,), self._evaluation_tests)
-		rosunit.unitrun(test_pkg, test_pkg + '_flexbe_tests', TestCase)
-
-
-	def _parse_data_value(self, data_value, bag):
-		# message data
-		if isinstance(data_value, basestring) and len(data_value) > 1 and data_value[0] == '/' and data_value[1] != '/' and bag is not None:
-			(_, data_value, _) = list(bag.read_messages(topics=[data_value]))[0]
-
-		# anonymous function
-		elif isinstance(data_value, basestring) and data_value.startswith('lambda '):
-			data_value = eval(data_value)
-
-		# None
-		elif data_value == 'None':
-			data_value = None
-
-		# escaped backslash at the beginning
-		elif isinstance(data_value, basestring) and len(data_value) > 1 and data_value[0] == '/' and data_value[1] == '/':
-			data_value = data_value[1:]
-
-		return data_value
-
-
-	# ROSUNIT callbacks
-
-	def _test_output(self, value, expected):
-		def _test_call(test_self):
-			test_self.assertEquals(value, expected, "Output value %s does not match expected %s" % (value, expected))
-		return _test_call
-
-	def _test_outcome(self, outcome, expected):
-		def _test_call(test_self):
-			test_self.assertEquals(outcome, expected, "Outcome %s does not match expected %s" % (outcome, expected))
-		return _test_call
-
-	def _test_pass(self, passed):
-		def _test_call(test_self):
-			test_self.assertTrue(passed, "State did not pass flexbe tests.")
-		return _test_call
-
-	def _test_file_missing(self, path):
-		def _test_call(test_self):
-			test_self.fail("Test file {} does not exist".format(path))
-		return _test_call
->>>>>>> d83603ef
+
+    def _test_file_missing(self, path):
+        def _test_call(test_self):
+            test_self.fail("Test file {} does not exist".format(path))
+        return _test_call