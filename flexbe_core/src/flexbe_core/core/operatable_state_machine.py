#!/usr/bin/env python
import zlib
from flexbe_core.core.user_data import UserData
from flexbe_core.logger import Logger
from flexbe_core.state_logger import StateLogger
from flexbe_core.core.operatable_state import OperatableState

from flexbe_msgs.msg import Container, ContainerStructure, BehaviorSync, CommandFeedback
from std_msgs.msg import Empty, UInt8, Int32

from flexbe_core.core.preemptable_state_machine import PreemptableStateMachine


class OperatableStateMachine(PreemptableStateMachine):
    """
    A state machine that can be operated.
    It synchronizes its current state with the mirror and supports some control mechanisms.
    """

    autonomy_level = 3

    def __init__(self, *args, **kwargs):
        super(OperatableStateMachine, self).__init__(*args, **kwargs)
        self.id = None
        self._autonomy = {}
        self._inner_sync_request = False
        self._last_exception = None

    # construction

    @staticmethod
    def add(label, state, transitions, autonomy=None, remapping=None):
        """
        Add a state to the opened state machine.

        @type label: string
        @param label: The label of the state being added.

        @param state: An instance of a class implementing the L{State} interface.

        @param transitions: A dictionary mapping state outcomes to other state
        labels or container outcomes.

        @param autonomy: A dictionary mapping state outcomes to their required
        autonomy level

        @param remapping: A dictionary mapping local userdata keys to userdata
        keys in the container.
        """
        self = OperatableStateMachine.get_opened_container()
        PreemptableStateMachine.add(label, state, transitions, remapping)
        self._autonomy[label] = autonomy

    def _build_structure_msg(self):
        """
        Creates a message to describe the structure of this state machine.
        """
        structure_msg = ContainerStructure()
        container_msg = self._add_to_structure_msg(structure_msg)
        container_msg.outcomes = self.outcomes
        structure_msg.behavior_id = self.id
        return structure_msg

    def _add_to_structure_msg(self, structure_msg):
        """
        Adds this state machine and all children to the structure message.

        @type structure_msg: ContainerStructure
        @param structure_msg: The message that will finally contain the structure message.
        """
        # add self to message
        container_msg = Container()
        container_msg.path = self.path
        container_msg.children = [state.name for state in self._states]
        structure_msg.containers.append(container_msg)
        # add children to message
        for state in self._states:
            # create and add children
            if isinstance(state, OperatableStateMachine):
                state_msg = state._add_to_structure_msg(structure_msg)
            else:
                state_msg = Container(path=state.path)
                structure_msg.containers.append(state_msg)
            # complete structure info for children
            state_msg.outcomes = state.outcomes
            state_msg.transitions = [self._transitions[state.name][outcome] for outcome in state.outcomes]
            state_msg.autonomy = [self._autonomy[state.name][outcome] for outcome in state.outcomes]
        return container_msg

    # execution

    def _execute_current_state(self):
        # catch any exception and keep state active to let operator intervene
        try:
            outcome = super(OperatableStateMachine, self)._execute_current_state()
            self._last_exception = None
        except Exception as e:
            outcome = None
            self._last_exception = e
            Logger.logerr('Failed to execute state %s:\n%s' % (self.current_state_label, str(e)))
        # provide explicit sync as back-up functionality
        # should be used only if there is no other choice
        # since it requires additional 8 byte + header update bandwith and time to restart mirror
        if self._inner_sync_request and self.get_deep_state() is not None:
            self._inner_sync_request = False
            if self.id is None:
                self.parent._inner_sync_request = True
            else:
                msg = BehaviorSync()
                msg.behavior_id = self.id
                msg.current_state_checksum = zlib.adler32(self.get_deep_state().path.encode()) & 0x7fffffff
                self._pub.publish('flexbe/mirror/sync', msg)
        return outcome

    def is_transition_allowed(self, label, outcome):
        return self._autonomy[label].get(outcome, -1) < OperatableStateMachine.autonomy_level

    def get_required_autonomy(self, outcome):
        return self._autonomy[self.current_state_label][outcome]

    def destroy(self):
        self._notify_stop()
        self._disable_ros_control()
        self._sub.unsubscribe_topic('flexbe/command/autonomy')
        self._sub.unsubscribe_topic('flexbe/command/sync')
        self._sub.unsubscribe_topic('flexbe/command/attach')
        self._sub.unsubscribe_topic('flexbe/request_mirror_structure')
        StateLogger.shutdown()

    def confirm(self, name, id):
        """
        Confirms the state machine and triggers the creation of the structural message.
        It is mandatory to call this function at the top-level state machine
        between building it and starting its execution.

        @type name: string
        @param name: The name of this state machine to identify it.
        """
        self.set_name(name)
        self.id = id

        # Update mirror with currently active state (high bandwidth mode)
        self._pub.createPublisher('flexbe/mirror/sync', BehaviorSync)
        # Sends the current structure to the mirror
        self._pub.createPublisher('flexbe/mirror/structure', ContainerStructure)
        # Gives feedback about executed commands to the GUI
        self._pub.createPublisher('flexbe/command_feedback', CommandFeedback)

        self._sub.subscribe('flexbe/command/autonomy', UInt8, self._set_autonomy_level)
        self._sub.subscribe('flexbe/command/sync', Empty, self._sync_callback)
        self._sub.subscribe('flexbe/command/attach', UInt8, self._attach_callback)
        self._sub.subscribe('flexbe/request_mirror_structure', Int32, self._mirror_structure_callback)

        StateLogger.initialize(name)
        StateLogger.log('flexbe.initialize', None, behavior=name, autonomy=OperatableStateMachine.autonomy_level)
        if OperatableStateMachine.autonomy_level != 255:
            self._enable_ros_control()

        self.wait(seconds=0.2)  # no clean way to wait for publisher to be ready...
        self._notify_start()

    # operator callbacks

    def _set_autonomy_level(self, msg):
        """ Sets the current autonomy level. """
        if OperatableStateMachine.autonomy_level != msg.data:
            Logger.localinfo('--> Autonomy changed to %d' % msg.data)
        if msg.data < 0:
            self.preempt()
        else:
            OperatableStateMachine.autonomy_level = msg.data
        self._pub.publish('flexbe/command_feedback', CommandFeedback(command="autonomy", args=[]))

    def _sync_callback(self, msg):
        Logger.localinfo("--> Synchronization requested...")
        msg = BehaviorSync()
        msg.behavior_id = self.id
        # make sure we are already executing
        self.wait(condition=lambda: self.get_deep_state() is not None)
        msg.current_state_checksum = zlib.adler32(self.get_deep_state().path.encode()) & 0x7fffffff
        self._pub.publish('flexbe/mirror/sync', msg)
        self._pub.publish('flexbe/command_feedback', CommandFeedback(command="sync", args=[]))
        Logger.localinfo("<-- Sent synchronization message for mirror.")

    def _attach_callback(self, msg):
        Logger.localinfo("--> Enabling control...")
        # set autonomy level
        OperatableStateMachine.autonomy_level = msg.data
        # enable control of states
        self._enable_ros_control()
        self._inner_sync_request = True
        # send command feedback
        cfb = CommandFeedback(command="attach")
        cfb.args.append(self.name)
        self._pub.publish('flexbe/command_feedback', cfb)
        Logger.localinfo("<-- Sent attach confirm.")

    def _mirror_structure_callback(self, msg):
<<<<<<< HEAD
        rospy.loginfo("--> Creating behavior structure for mirror...")
        msg = self._build_msg('')
        msg.behavior_id = self.id
        self._pub.publish('flexbe/mirror/structure', msg)
        rospy.loginfo("<-- Sent behavior structure for mirror.")
        # enable control of states since a mirror is listening
        self._enable_ros_control()


    def _transition_allowed(self, label, outcome):
        return self._autonomy[label][outcome] < OperatableStateMachine.autonomy_level
            
            
    def _build_msg(self, prefix, msg = None):
        """
        Adds this state machine to the initial structure message.
        
        @type prefix: string
        @param prefix: A path consisting of the container hierarchy containing this state.
        
        @type msg: ContainerStructure
        @param msg: The message that will finally contain the structure message.
        """
        # set children
        children = []
        for state in self._ordered_states:
            children.append(str(state.name))
            
        # set name
        name = prefix + (self.name if self.id is None else '')
        
        if msg is None:
            # top-level state machine (has no transitions)
            self._message = ContainerStructure()
            outcomes = list(self._outcomes)
            transitions = None
            autonomy = None
        else:
            # lower-level state machine
            self._message = msg
            outcomes = list(self.transitions)
            # set transitions and autonomy
            transitions = []
            autonomy = []
            for i in range(len(self.transitions)):
                outcome = outcomes[i]
                if outcome == 'preempted':      # set preempt transition
                    transitions.append('preempted')
                    autonomy.append(-1)
                else:
                    transitions.append(str(self.transitions[outcome]))
                    autonomy.append(self.autonomy[outcome])
        
        # add to message
        self._message.containers.append(Container(name, children, outcomes, transitions, autonomy))
            
        # build message for children
        for state in self._ordered_states:
            state._build_msg(name+'/', self._message)
        
        # top-level state machine returns the message
        if msg is None:
            return self._message
=======
        Logger.localinfo("--> Creating behavior structure for mirror...")
        self._pub.publish('flexbe/mirror/structure', self._build_structure_msg())
        Logger.localinfo("<-- Sent behavior structure for mirror.")
>>>>>>> e61a085f

    # handle state events

    def _notify_start(self):
        for state in self._states:
            if isinstance(state, OperatableState):
                state.on_start()
            if isinstance(state, OperatableStateMachine):
                state._notify_start()

    def _notify_stop(self):
        for state in self._states:
            if isinstance(state, OperatableState):
                state.on_stop()
            if isinstance(state, OperatableStateMachine):
                state._notify_stop()
            if state._is_controlled:
                state._disable_ros_control()

    def on_exit(self, userdata):
        if self._current_state is not None:
            ud = UserData(reference=self.userdata, input_keys=self._current_state.input_keys,
                          output_keys=self._current_state.output_keys,
                          remap=self._remappings[self._current_state.name])
            self._current_state._entering = True
            self._current_state.on_exit(ud)
            self._current_state = None<|MERGE_RESOLUTION|>--- conflicted
+++ resolved
@@ -196,75 +196,11 @@
         Logger.localinfo("<-- Sent attach confirm.")
 
     def _mirror_structure_callback(self, msg):
-<<<<<<< HEAD
-        rospy.loginfo("--> Creating behavior structure for mirror...")
-        msg = self._build_msg('')
-        msg.behavior_id = self.id
-        self._pub.publish('flexbe/mirror/structure', msg)
-        rospy.loginfo("<-- Sent behavior structure for mirror.")
-        # enable control of states since a mirror is listening
-        self._enable_ros_control()
-
-
-    def _transition_allowed(self, label, outcome):
-        return self._autonomy[label][outcome] < OperatableStateMachine.autonomy_level
-            
-            
-    def _build_msg(self, prefix, msg = None):
-        """
-        Adds this state machine to the initial structure message.
-        
-        @type prefix: string
-        @param prefix: A path consisting of the container hierarchy containing this state.
-        
-        @type msg: ContainerStructure
-        @param msg: The message that will finally contain the structure message.
-        """
-        # set children
-        children = []
-        for state in self._ordered_states:
-            children.append(str(state.name))
-            
-        # set name
-        name = prefix + (self.name if self.id is None else '')
-        
-        if msg is None:
-            # top-level state machine (has no transitions)
-            self._message = ContainerStructure()
-            outcomes = list(self._outcomes)
-            transitions = None
-            autonomy = None
-        else:
-            # lower-level state machine
-            self._message = msg
-            outcomes = list(self.transitions)
-            # set transitions and autonomy
-            transitions = []
-            autonomy = []
-            for i in range(len(self.transitions)):
-                outcome = outcomes[i]
-                if outcome == 'preempted':      # set preempt transition
-                    transitions.append('preempted')
-                    autonomy.append(-1)
-                else:
-                    transitions.append(str(self.transitions[outcome]))
-                    autonomy.append(self.autonomy[outcome])
-        
-        # add to message
-        self._message.containers.append(Container(name, children, outcomes, transitions, autonomy))
-            
-        # build message for children
-        for state in self._ordered_states:
-            state._build_msg(name+'/', self._message)
-        
-        # top-level state machine returns the message
-        if msg is None:
-            return self._message
-=======
         Logger.localinfo("--> Creating behavior structure for mirror...")
         self._pub.publish('flexbe/mirror/structure', self._build_structure_msg())
         Logger.localinfo("<-- Sent behavior structure for mirror.")
->>>>>>> e61a085f
+        # enable control of states since a mirror is listening
+        self._enable_ros_control()
 
     # handle state events
 
